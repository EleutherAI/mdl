import math
from abc import ABC, abstractmethod
from copy import deepcopy
from typing import Callable

import torch
from torch import Tensor, nn, optim
from torch.nn.functional import (
    cross_entropy,
)
from tqdm.auto import trange


class Probe(nn.Module, ABC):
    def __init__(
        self,
        num_features: int,
        num_classes: int = 2,
        device: str | torch.device | None = None,
        dtype: torch.dtype | None = None,
    ):
        super().__init__()

        self.dtype = dtype or torch.get_default_dtype()
        self.num_classes = num_classes
        self.num_features = num_features

    def augment_data(self, x: Tensor) -> Tensor:
        return x

    @abstractmethod
    def build_optimizer(self) -> optim.Optimizer:
        ...

    @torch.enable_grad()
    def fit(
        self,
        x: Tensor,
        y: Tensor,
        *,
        batch_size: int = 128,
        early_stop_epochs: int = 4,
        max_epochs: int = 50,
        preprocessor: Callable[[Tensor, Tensor], Tensor] = lambda x, _: x,
        seed: int = 42,
        verbose: bool = False,
        return_validation_losses: bool = False,
        x_val: Tensor | None = None,
        y_val: Tensor | None = None,
    ):
        """Fits the model to the input data using Adam with L2 regularization.

        Args:
            x: Input tensor of shape (N, D), where N is the number of samples and D is
                the input dimension.
            y: Target tensor of shape (N,) for binary classification or (N, C) for
                multiclass classification, where C is the number of classes.
            batch_size: Batch size to use for fitting the probe.
            early_stop_epochs: Number of epochs to wait before stopping early if the
                validation loss does not improve.
            max_epochs: Maximum number of epochs to train for.
            seed: Random seed for shuffling the data.
            tol: Tolerance for the L-BFGS optimizer.
            verbose: Whether to display a progress bar.
            return_validation_losses: Whether to return val losses of each epoch.

        Returns:
            The negative log-likelihood of each chunk of data.
        """
        assert len(x) == len(y), "Input and target must have the same number of samples"
        x = x.to(self.dtype)

        # Shuffle the data so we don't learn in a weirdly structured order
        if x_val is None or y_val is None:
            rng = torch.Generator(device=x.device).manual_seed(seed)
            perm = torch.randperm(len(x), generator=rng, device=x.device)
            x, y = x[perm], y[perm]

            val_size = min(2048, len(x) // 5)
            assert val_size > 0, "Dataset is too small to split into train and val"

            x_train, y_train = x[val_size:], y[val_size:]
            x_val, y_val = x[:val_size], y[:val_size]
        else:
            x_train, y_train = x, y
            val_size = len(x_val)

        val_losses = []
        y = y.to(
            torch.get_default_dtype() if self.num_classes == 2 else torch.long,
        )

        opt = self.build_optimizer()
        pbar = trange(max_epochs, desc="Epoch", disable=not verbose)

        best_loss = torch.inf
        best_opt_state = opt.state_dict()
        best_state = self.state_dict()
        num_plateaus = 0

        self.eval()
        x_val = self.augment_data(x_val)
        x_val = preprocessor(x_val, y_val)

        for _ in pbar:
            val_loss = self.evaluate(x_val, y_val, batch_size)

            if val_loss < best_loss:
                best_loss = val_loss
                best_opt_state = deepcopy(opt.state_dict())
                best_state = deepcopy(self.state_dict())
                num_plateaus = 0
            else:
                num_plateaus += 1

                # Early stopping
                if num_plateaus >= early_stop_epochs:
                    break

                # Backtrack
                opt.load_state_dict(best_opt_state)
                self.load_state_dict(best_state)

                # Manual ReduceLROnPlateau
                opt.param_groups[0]["lr"] *= 0.5

            val_losses.append(best_loss)
            pbar.set_postfix(loss=best_loss)

            ### TRAIN LOOP ###
            self.train()
            for x_batch, y_batch in zip(
                x_train.split(batch_size), y_train.split(batch_size)
            ):
                opt.zero_grad()

                x_batch = self.augment_data(x_batch)
                x_batch = preprocessor(x_batch, y_batch)
                loss = self.loss(x_batch, y_batch)
                loss.backward()
                opt.step()

        # Load parameters with lowest validation loss
        self.load_state_dict(best_state)

        if return_validation_losses:
            return val_losses

<<<<<<< HEAD
    def loss_fn(self, logits: Tensor, target: Tensor) -> Tensor:
        """Computes the loss of the probe on the given data."""
        return cross_entropy(logits, target) / math.log(2)
=======
    @torch.no_grad()
    def evaluate(self, x: Tensor, y: Tensor, batch_size: int) -> float:
        """Compute average loss on `(x, y)` in batches of size `batch_size`."""
        total_loss = sum(
            self.loss(x_batch, y_batch).item() * len(x_batch)
            for x_batch, y_batch in zip(x.split(batch_size), y.split(batch_size))
        )
        return total_loss / len(x)
>>>>>>> 3e3518e8

    def loss(self, x: Tensor, y: Tensor) -> Tensor:
        """Computes the loss of the probe on the given data."""
        return self.loss_fn(self(x.to(self.dtype)).squeeze(-1), y)<|MERGE_RESOLUTION|>--- conflicted
+++ resolved
@@ -146,11 +146,10 @@
         if return_validation_losses:
             return val_losses
 
-<<<<<<< HEAD
     def loss_fn(self, logits: Tensor, target: Tensor) -> Tensor:
         """Computes the loss of the probe on the given data."""
         return cross_entropy(logits, target) / math.log(2)
-=======
+
     @torch.no_grad()
     def evaluate(self, x: Tensor, y: Tensor, batch_size: int) -> float:
         """Compute average loss on `(x, y)` in batches of size `batch_size`."""
@@ -159,7 +158,6 @@
             for x_batch, y_batch in zip(x.split(batch_size), y.split(batch_size))
         )
         return total_loss / len(x)
->>>>>>> 3e3518e8
 
     def loss(self, x: Tensor, y: Tensor) -> Tensor:
         """Computes the loss of the probe on the given data."""
